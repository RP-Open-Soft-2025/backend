--- conflicted
+++ resolved
@@ -12,13 +12,8 @@
 secret_key = Settings().secret_key
 
 
-<<<<<<< HEAD
-def sign_jwt(user_id: str, role: str, email: str) -> Dict[str, str]:
-    expiry = datetime.utcnow() + timedelta(seconds=5)  
-=======
 def sign_jwt(employee_id: str, role: str, email: str) -> Dict[str, str]:
     expiry = datetime.utcnow() + timedelta(days=2)  
->>>>>>> 06c0e5c3
     payload = {
         "employee_id": employee_id,
         "email": email,

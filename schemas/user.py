# schemas common for all three types of users (admin, hr, user)
from pydantic import BaseModel, EmailStr, Field
import datetime
from typing import Optional
from models.employee import CompanyData, Role
from fastapi.security import HTTPBasicCredentials

class EmployeeSignIn(BaseModel):
<<<<<<< HEAD
    employee_id : str
    password : str
=======
    employee_id: str
    password: str
>>>>>>> 57ec5927
    class Config:
        json_schema_extra = {
            "example": {
                "employee_id": "EMP0001",
                "password": "password"
            }
        }

class EmployeeData(BaseModel):
    employee_id: str
    email: EmailStr
    role: Role
    manager_id: Optional[str] = None
    company_data: Optional[CompanyData] = None

    class Config:
        json_schema_extra = {
            "example": {
                "employee_id": "EMP0001",
                "email": "employee@example.com",
                "role": "employee",
                "manager_id": "EMP1001",
                "company_data": {
                    "activity": [
                        {
                            "date": "2023-10-01",
                            "teams_messages_sent": 10,
                            "emails_sent": 5,
                            "meetings_attended": 2,
                            "work_hours": 8.0
                        }
                    ],
                    "leave": [
                        {
                            "leave_type": "Casual Leave",
                            "leave_days": 2,
                            "leave_start_date": "2023-10-10",
                            "leave_end_date": "2023-10-11"
                        }
                    ],
                    "onboarding": [
                        {
                            "joining_date": "2023-09-01",
                            "onboarding_feedback": "Good",
                            "mentor_assigned": True,
                            "initial_training_completed": True
                        }
                    ],
                    "performance": [
                        {
                            "review_period": "Q3 2023",
                            "performance_rating": 3,
                            "manager_feedback": "Meets Expectations",
                            "promotion_consideration": False
                        }
                    ],
                    "rewards": [
                        {
                            "award_type": "Star Performer",
                            "award_date": "2023-09-15",
                            "reward_points": 100
                        }
                    ],
                    "vibemeter": [
                        {
                            "response_date": "2023-10-05",
                            "vibe_score": 5,
                            "emotion_zone": "Happy Zone"
                        }
                    ]
                }
            }
        }

class ForgotPasswordRequest(BaseModel):
    email: EmailStr


class ForgotPasswordResponse(BaseModel):
    message: str

class ResetPasswordRequest(BaseModel):
    # reset_token: str = Field(..., description="Token sent to user for password reset")
    new_password: str = Field(..., min_length=8, description="New password for the user")<|MERGE_RESOLUTION|>--- conflicted
+++ resolved
@@ -6,13 +6,8 @@
 from fastapi.security import HTTPBasicCredentials
 
 class EmployeeSignIn(BaseModel):
-<<<<<<< HEAD
-    employee_id : str
-    password : str
-=======
     employee_id: str
     password: str
->>>>>>> 57ec5927
     class Config:
         json_schema_extra = {
             "example": {

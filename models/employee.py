--- conflicted
+++ resolved
@@ -193,30 +193,27 @@
 
 
 class CompanyData(BaseModel):
-    activity: Optional[List[Optional[Activity]]] = Field(default=None, description="Employee activity data")
-    leave: Optional[List[Optional[Leave]]] = Field(default=None, description="Employee leave data")
-    onboarding: Optional[List[Optional[Onboarding]]] = Field(default=None, description="Employee onboarding data")
-    performance: Optional[List[Optional[Performance]]] = Field(default=None, description="Employee performance data")
-    rewards: Optional[List[Optional[Reward]]] = Field(default=None, description="Employee rewards data")
-    vibemeter: Optional[List[Optional[VibeMeter]]] = Field(default=None, description="Employee vibemeter data")
+    activity: List[Activity] = Field(default_factory=list, description="Employee activity data")
+    leave: List[Leave] = Field(default_factory=list, description="Employee leave data")
+    onboarding: List[Onboarding] = Field(default_factory=list, description="Employee onboarding data")
+    performance: List[Performance] = Field(default_factory=list, description="Employee performance data")
+    rewards: List[Reward] = Field(default_factory=list, description="Employee rewards data")
+    vibemeter: List[VibeMeter] = Field(default_factory=list, description="Employee vibemeter data")
 
 
 class Employee(Document):
     employee_id: str = Field(..., description="Unique identifier for the employee")
+    name: str = Field(..., description="Full name of the employee")
     email: str = Field(..., description="Employee email address")
     password: str = Field(..., description="Employee password (hashed)")
     role: Role = Field(..., description="User role in the system")
     manager_id: Optional[str] = Field(default=None, description="ID of the employee's manager")
-<<<<<<< HEAD
-    company_data: Optional[CompanyData] = Field(default=None, description="Company related data for the employee")
-=======
     is_blocked: bool = Field(default=False, description="Whether the employee is blocked")
     blocked_at: Optional[datetime.datetime] = Field(default=None, description="Timestamp when the employee was blocked")
     blocked_by: Optional[str] = Field(default=None, description="Employee ID of who blocked this employee")
     blocked_reason: Optional[str] = Field(default=None, description="Reason for blocking the employee")
     company_data: CompanyData = Field(default_factory=CompanyData, description="Company related data for the employee")
     account_activated: bool = Field(default=False, description="Whether the employee's account is activated")
->>>>>>> 15673a0a
     
     @field_validator("employee_id")
     @classmethod
@@ -229,10 +226,14 @@
         json_schema_extra = {
             "example": {
                 "employee_id": "EMP0001",
+                "name": "John Doe",
                 "email": "EMP0001@gmail.com",
                 "password": "password",
                 "role": "employee",
                 "manager_id": "EMP1001",
+                "is_blocked": False,
+                "blocked_at": None,
+                "blocked_by": None,
                 "company_data": {
                     "activity": [
                         {

from fastapi import FastAPI, Depends
from fastapi.middleware.cors import CORSMiddleware
from contextlib import asynccontextmanager
from auth.jwt_bearer import JWTBearer
from config.config import initiate_database
<<<<<<< HEAD
from routes.auth.login import router as LoginRouter
from fastapi.middleware.cors import CORSMiddleware
from routes.auth.middleware import AuthMiddleware

app = FastAPI()


app.add_middleware(
    CORSMiddleware,
    allow_origins=["*"],
    allow_credentials=True,
    allow_methods=["*"],
    allow_headers=["*"],
)

app.add_middleware(AuthMiddleware)


@app.get("/")
async def main():
    return {"message": "Hello World"}

=======
from routes.auth import router as authRouter
from routes.admin import router as AdminRouter
from routes.admin_hr import router as AdminHRRouter
from routes.employee import router as EmployeeRouter
from routes.hr import router as HRRouter
from routes.session import router as SessionRouter
>>>>>>> 4b10a43f

@asynccontextmanager
async def lifespan(app: FastAPI):
    """Lifespan event to initialize resources like the database."""
    await initiate_database()
    yield  # No cleanup needed, but you can add if necessary


app = FastAPI(
    title="Fantastic App",
    description="An API for managing students and administrators.",
    lifespan=lifespan  # Register lifespan handler
)

# Configure CORS
app.add_middleware(
    CORSMiddleware,
    allow_origins=["*"],  # Allows all origins
    allow_credentials=True,
    allow_methods=["*"],  # Allows all methods
    allow_headers=["*"],  # Allows all headers
)

token_listener = JWTBearer()


@app.get("/", tags=["Root"])
async def read_root() -> dict:
    """Root endpoint."""
    return {"message": "Welcome to this fantastic app."}


# Including routers
<<<<<<< HEAD
app.include_router(LoginRouter, tags=["Login"], prefix="/auth")
=======
app.include_router(authRouter,prefix="/auth", tags=["auth"])

app.include_router(AdminRouter, tags=["Admin"], prefix="/admin")
app.include_router(AdminHRRouter, tags=["Admin-HR"], prefix="/admin-hr")
app.include_router(EmployeeRouter, tags=["Employee"], prefix="/user")
app.include_router(HRRouter, tags=["HR"], prefix="/hr")
app.include_router(SessionRouter, tags=["Session"], prefix="/session")
>>>>>>> 4b10a43f
<|MERGE_RESOLUTION|>--- conflicted
+++ resolved
@@ -3,10 +3,15 @@
 from contextlib import asynccontextmanager
 from auth.jwt_bearer import JWTBearer
 from config.config import initiate_database
-<<<<<<< HEAD
-from routes.auth.login import router as LoginRouter
+from routes.auth import router as authRouter
+from routes.admin import router as AdminRouter
+from routes.admin_hr import router as AdminHRRouter
+from routes.employee import router as EmployeeRouter
+from routes.hr import router as HRRouter
+from routes.session import router as SessionRouter
+
 from fastapi.middleware.cors import CORSMiddleware
-from routes.auth.middleware import AuthMiddleware
+from middleware import AuthMiddleware
 
 app = FastAPI()
 
@@ -20,21 +25,6 @@
 )
 
 app.add_middleware(AuthMiddleware)
-
-
-@app.get("/")
-async def main():
-    return {"message": "Hello World"}
-
-=======
-from routes.auth import router as authRouter
-from routes.admin import router as AdminRouter
-from routes.admin_hr import router as AdminHRRouter
-from routes.employee import router as EmployeeRouter
-from routes.hr import router as HRRouter
-from routes.session import router as SessionRouter
->>>>>>> 4b10a43f
-
 @asynccontextmanager
 async def lifespan(app: FastAPI):
     """Lifespan event to initialize resources like the database."""
@@ -67,14 +57,10 @@
 
 
 # Including routers
-<<<<<<< HEAD
-app.include_router(LoginRouter, tags=["Login"], prefix="/auth")
-=======
 app.include_router(authRouter,prefix="/auth", tags=["auth"])
 
 app.include_router(AdminRouter, tags=["Admin"], prefix="/admin")
 app.include_router(AdminHRRouter, tags=["Admin-HR"], prefix="/admin-hr")
 app.include_router(EmployeeRouter, tags=["Employee"], prefix="/user")
 app.include_router(HRRouter, tags=["HR"], prefix="/hr")
-app.include_router(SessionRouter, tags=["Session"], prefix="/session")
->>>>>>> 4b10a43f
+app.include_router(SessionRouter, tags=["Session"], prefix="/session")
--- conflicted
+++ resolved
@@ -627,11 +627,7 @@
     Get all chains for the current employee.
     """
     try:
-<<<<<<< HEAD
-        chains = await Chain.find({"employee_id": employee["employee_id"]}).to_list()       
-=======
         chains = await Chain.find({"employee_id": employee.employee_id}).to_list()
->>>>>>> 3220057e
         return chains
     except Exception as e:
         raise HTTPException(
